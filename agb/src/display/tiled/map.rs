use core::cell::RefCell;
use core::ops::{Deref, DerefMut};

use crate::bitarray::Bitarray;
use crate::display::affine::AffineMatrixBackground;
use crate::display::tile_data::TileData;
use crate::display::{Priority, DISPLAY_CONTROL};
use crate::dma;
use crate::fixnum::Vector2D;
use crate::memory_mapped::MemoryMapped;

use super::{
    AffineBackgroundSize, BackgroundID, BackgroundSize, BackgroundSizePrivate,
    RegularBackgroundSize, Tile, TileFormat, TileSet, TileSetting, VRamManager,
};

use alloc::{vec, vec::Vec};
use crate::display::tiled::TileFormat::FourBpp;

pub trait TiledMapTypes: private::Sealed {
    type Size: BackgroundSize + Copy;
}

trait TiledMapPrivate: TiledMapTypes {
    type AffineMatrix;

    fn tiles_mut(&mut self) -> &mut [Tile];
    fn tiles_dirty(&mut self) -> &mut bool;

    fn colours(&self) -> TileFormat;

    fn background_id(&self) -> usize;
    fn screenblock(&self) -> usize;
    fn map_size(&self) -> Self::Size;

    fn update_bg_registers(&self);

    fn bg_control_register(&self) -> MemoryMapped<u16> {
        unsafe { MemoryMapped::new(0x0400_0008 + 2 * self.background_id()) }
    }
    fn screenblock_memory(&self) -> *mut u16 {
        (0x0600_0000 + 0x1000 * self.screenblock() / 2) as *mut u16
    }
}

/// Trait which describes methods available on both tiled maps and affine maps. Note that
/// it is 'sealed' so you cannot implement this yourself.
pub trait TiledMap: TiledMapTypes {
    fn clear(&mut self, vram: &mut VRamManager);
    fn set_visible(&mut self, visible: bool);
    fn is_visible(&self) -> bool;
    fn commit(&mut self, vram: &mut VRamManager);
    fn size(&self) -> Self::Size;
}

<<<<<<< HEAD
impl TiledMap for AffineMap
{
=======
impl TiledMap for AffineMap {
>>>>>>> 7833561b
    fn clear(&mut self, vram: &mut VRamManager) {
        let colours = self.colours();

        for tile in self.tiles_mut() {
            if *tile != Default::default() {
                vram.remove_tile(tile.tile_index(colours));
            }

            *tile = Default::default();
        }
    }

    /// Sets wether the map is visible  
    /// Use [is_visible](TiledMap::is_visible) to get the value
    fn set_visible(&mut self, visible: bool) {
        let mode = DISPLAY_CONTROL.get();
        let new_mode = if visible {
            mode | (1 << (self.background_id() + 0x08)) as u16
        } else {
            mode & !(1 << (self.background_id() + 0x08)) as u16
        };
        DISPLAY_CONTROL.set(new_mode);
    }

    /// Checks whether the map is not marked as hidden  
    /// Use [set_visible](TiledMap::set_visible) to set the value
    fn is_visible(&self) -> bool {
        DISPLAY_CONTROL.get() & (1 << (self.background_id() + 0x08)) > 0
    }

    fn commit(&mut self, vram: &mut VRamManager) {
        let screenblock_memory = self.screenblock_memory() as *mut u8;

        if *self.tiles_dirty() {
<<<<<<< HEAD
            unsafe {
                let tiledata: Vec<u8> = self.tiles_mut().iter().map(|a| a.tile_index(FourBpp).raw_index() as u8).collect();
                screenblock_memory.copy_from(
                    tiledata.as_ptr(),
                    self.map_size().num_tiles(),
                );
=======
            let tiledata: Vec<u8> = self
                .tiles_mut()
                .iter()
                .map(|a| a.tile_index(TileFormat::EightBpp).raw_index() as u8)
                .collect();
            unsafe {
                screenblock_memory.copy_from(tiledata.as_ptr(), self.map_size().num_tiles());
>>>>>>> 7833561b
            }
        }

        let tile_colour_flag: u16 = (self.colours() == TileFormat::EightBpp).into();

        let new_bg_control_value = (self.priority() as u16)
            | ((self.screenblock() as u16) << 8)
            | (tile_colour_flag << 7)
            | (self.map_size().size_flag() << 14);

        self.bg_control_register().set(new_bg_control_value);
        self.update_bg_registers();

        vram.gc();

        *self.tiles_dirty() = false;
    }

    fn size(&self) -> <AffineMap as TiledMapTypes>::Size {
        self.map_size()
    }
}
<<<<<<< HEAD
impl TiledMap for RegularMap
{
=======
impl TiledMap for RegularMap {
>>>>>>> 7833561b
    fn clear(&mut self, vram: &mut VRamManager) {
        let colours = self.colours();

        for tile in self.tiles_mut() {
            if *tile != Default::default() {
                vram.remove_tile(tile.tile_index(colours));
            }

            *tile = Default::default();
        }
    }

    /// Sets wether the map is visible
    /// Use [is_visible](TiledMap::is_visible) to get the value
    fn set_visible(&mut self, visible: bool) {
        let mode = DISPLAY_CONTROL.get();
        let new_mode = if visible {
            mode | (1 << (self.background_id() + 0x08)) as u16
        } else {
            mode & !(1 << (self.background_id() + 0x08)) as u16
        };
        DISPLAY_CONTROL.set(new_mode);
    }

    /// Checks whether the map is not marked as hidden
    /// Use [set_visible](TiledMap::set_visible) to set the value
    fn is_visible(&self) -> bool {
        DISPLAY_CONTROL.get() & (1 << (self.background_id() + 0x08)) > 0
    }

    fn commit(&mut self, vram: &mut VRamManager) {
        let screenblock_memory = self.screenblock_memory();

        if *self.tiles_dirty() {
            unsafe {
                screenblock_memory.copy_from(
                    self.tiles_mut().as_ptr() as *const u16,
                    self.map_size().num_tiles(),
                );
            }
        }

        let tile_colour_flag: u16 = (self.colours() == TileFormat::EightBpp).into();

        let new_bg_control_value = (self.priority() as u16)
            | ((self.screenblock() as u16) << 8)
            | (tile_colour_flag << 7)
            | (self.map_size().size_flag() << 14);

        self.bg_control_register().set(new_bg_control_value);
        self.update_bg_registers();

        vram.gc();

        *self.tiles_dirty() = false;
    }

    fn size(&self) -> <RegularMap as TiledMapTypes>::Size {
        self.map_size()
    }
}

pub struct RegularMap {
    background_id: u8,
    screenblock: u8,
    priority: Priority,
    size: RegularBackgroundSize,

    colours: TileFormat,

    scroll: Vector2D<i16>,

    tiles: Vec<Tile>,
    tiles_dirty: bool,
}

pub(crate) const TRANSPARENT_TILE_INDEX: u16 = (1 << 10) - 1;

impl TiledMapTypes for RegularMap {
    type Size = RegularBackgroundSize;
}

impl TiledMapPrivate for RegularMap {
    type AffineMatrix = ();

    fn tiles_mut(&mut self) -> &mut [Tile] {
        &mut self.tiles
    }
    fn tiles_dirty(&mut self) -> &mut bool {
        &mut self.tiles_dirty
    }

    fn background_id(&self) -> usize {
        self.background_id as usize
    }
    fn screenblock(&self) -> usize {
        self.screenblock as usize
    }
    fn map_size(&self) -> Self::Size {
        self.size
    }
    fn update_bg_registers(&self) {
        self.x_register().set(self.scroll.x);
        self.y_register().set(self.scroll.y);
    }
    fn colours(&self) -> TileFormat {
        self.colours
    }
}

impl RegularMap {
    pub(crate) fn new(
        background_id: u8,
        screenblock: u8,
        priority: Priority,
        size: RegularBackgroundSize,
        colours: TileFormat,
    ) -> Self {
        Self {
            background_id,
            screenblock,
            priority,
            size,

            scroll: Default::default(),

            colours,

            tiles: vec![Default::default(); size.num_tiles()],
            tiles_dirty: true,
        }
    }

    pub fn fill_with(&mut self, vram: &mut VRamManager, tile_data: &TileData) {
        assert!(
            tile_data.tile_settings.len() >= 20 * 30,
            "Don't have a full screen's worth of tile data"
        );

        assert_eq!(
            tile_data.tiles.format(),
            self.colours(),
            "Cannot set a {:?} colour tile on a {:?} colour background",
            tile_data.tiles.format(),
            self.colours()
        );

        for y in 0..20 {
            for x in 0..30 {
                let tile_id = y * 30 + x;
                let tile_pos = y * 32 + x;
                self.set_tile_at_pos(
                    vram,
                    tile_pos,
                    &tile_data.tiles,
                    tile_data.tile_settings[tile_id],
                );
            }
        }
    }

    pub fn set_tile(
        &mut self,
        vram: &mut VRamManager,
        pos: impl Into<Vector2D<u16>>,
        tileset: &TileSet<'_>,
        tile_setting: TileSetting,
    ) {
        assert_eq!(
            tileset.format(),
            self.colours(),
            "Cannot set a {:?} colour tile on a {:?} colour background",
            tileset.format(),
            self.colours()
        );

        let pos = self.map_size().gba_offset(pos.into());
        self.set_tile_at_pos(vram, pos, tileset, tile_setting);
    }

    fn set_tile_at_pos(
        &mut self,
        vram: &mut VRamManager,
        pos: usize,
        tileset: &TileSet<'_>,
        tile_setting: TileSetting,
    ) {
        let old_tile = self.tiles_mut()[pos];
        if old_tile != Tile::default() {
            vram.remove_tile(old_tile.tile_index(self.colours()));
        }

        let tile_index = tile_setting.index();

        let new_tile = if tile_index != TRANSPARENT_TILE_INDEX {
            let new_tile_idx = vram.add_tile(tileset, tile_index);
            Tile::new(new_tile_idx, tile_setting)
        } else {
            Tile::default()
        };

        if old_tile == new_tile {
            // no need to mark as dirty if nothing changes
            return;
        }

        self.tiles_mut()[pos] = new_tile;
        *self.tiles_dirty() = true;
    }

    /// Returns the latest map priority set  
    /// This will only be the currently applied priority if you called [commit](TiledMap::commit) before calling this function  
    /// Use [set_priority](Self::set_priority) to set the value
    #[must_use]
    pub fn priority(&self) -> Priority {
        self.priority
    }

    /// Sets the map priority  
    /// This require to call [commit](TiledMap::commit) in order to apply the value  
    /// Use [priority](Self::priority) to get the value
    pub fn set_priority(&mut self, priority: Priority) {
        self.priority = priority;
    }

    #[must_use]
    pub fn scroll_pos(&self) -> Vector2D<i16> {
        self.scroll
    }

    pub fn set_scroll_pos(&mut self, pos: impl Into<Vector2D<i16>>) {
        self.scroll = pos.into();
    }

    #[must_use]
    pub fn x_scroll_dma(&self) -> dma::DmaControllable<i16> {
        dma::DmaControllable::new(self.x_register().as_ptr())
    }

    fn x_register(&self) -> MemoryMapped<i16> {
        unsafe { MemoryMapped::new(0x0400_0010 + 4 * self.background_id as usize) }
    }

    fn y_register(&self) -> MemoryMapped<i16> {
        unsafe { MemoryMapped::new(0x0400_0012 + 4 * self.background_id as usize) }
    }
}

pub struct AffineMap {
    background_id: u8,
    screenblock: u8,
    priority: Priority,
    size: AffineBackgroundSize,

    transform: AffineMatrixBackground,

    tiles: Vec<Tile>,
    tiles_dirty: bool,
}

impl TiledMapTypes for AffineMap {
    type Size = AffineBackgroundSize;
}

impl TiledMapPrivate for AffineMap {
    type AffineMatrix = AffineMatrixBackground;

    fn tiles_mut(&mut self) -> &mut [Tile] {
        &mut self.tiles
    }
    fn tiles_dirty(&mut self) -> &mut bool {
        &mut self.tiles_dirty
    }
    fn background_id(&self) -> usize {
        self.background_id as usize
    }
    fn screenblock(&self) -> usize {
        self.screenblock as usize
    }
    fn map_size(&self) -> Self::Size {
        self.size
    }
    fn update_bg_registers(&self) {
        self.bg_affine_matrix().set(self.transform);
    }
    fn colours(&self) -> TileFormat {
        TileFormat::EightBpp
    }
}

impl AffineMap {
    pub(crate) fn new(
        background_id: u8,
        screenblock: u8,
        priority: Priority,
        size: AffineBackgroundSize,
    ) -> Self {
        Self {
            background_id,
            screenblock,
            priority,
            size,

            transform: Default::default(),

            tiles: vec![Default::default(); size.num_tiles()],
            tiles_dirty: true,
        }
    }

    pub fn set_tile(
        &mut self,
        vram: &mut VRamManager,
        pos: impl Into<Vector2D<u16>>,
        tileset: &TileSet<'_>,
        tile_id: u8,
    ) {
        let pos = self.map_size().gba_offset(pos.into());
        let colours = self.colours();

        let old_tile = self.tiles_mut()[pos];
        if old_tile != Tile::default() {
            vram.remove_tile(old_tile.tile_index(colours));
        }

        let tile_index = tile_id as u16;

        let new_tile = if tile_index != TRANSPARENT_TILE_INDEX {
            let new_tile_idx = vram.add_tile(tileset, tile_index);
            Tile::new(new_tile_idx, TileSetting(0))
        } else {
            Tile::default()
        };

        if old_tile == new_tile {
            // no need to mark as dirty if nothing changes
            return;
        }

        self.tiles_mut()[pos] = new_tile;
        *self.tiles_dirty() = true;
    }

    pub fn set_transform(&mut self, transformation: impl Into<AffineMatrixBackground>) {
        self.transform = transformation.into();
    }

    // Gets the map priority
    #[must_use]
    pub fn priority(&self) -> Priority {
        self.priority
    }

    /// Sets the map priority
    pub fn set_priority(&mut self, priority: Priority) {
        self.priority = priority;
    }

    pub fn bg_affine_matrix(&self) -> MemoryMapped<AffineMatrixBackground> {
        unsafe { MemoryMapped::new(0x0400_0000 + 0x10 * self.background_id()) }
    }
}

pub struct MapLoan<'a, T> {
    map: T,
    background_id: u8,
    screenblock_id: u8,
    screenblock_length: u8,
    map_list: &'a RefCell<Bitarray<1>>,
    screenblock_list: &'a RefCell<Bitarray<1>>,
}

impl<'a, T> Deref for MapLoan<'a, T> {
    type Target = T;

    fn deref(&self) -> &Self::Target {
        &self.map
    }
}

impl<'a, T> DerefMut for MapLoan<'a, T> {
    fn deref_mut(&mut self) -> &mut Self::Target {
        &mut self.map
    }
}

impl<'a, T> MapLoan<'a, T> {
    pub(crate) fn new(
        map: T,
        background_id: u8,
        screenblock_id: u8,
        screenblock_length: u8,
        map_list: &'a RefCell<Bitarray<1>>,
        screenblock_list: &'a RefCell<Bitarray<1>>,
    ) -> Self {
        MapLoan {
            map,
            background_id,
            screenblock_id,
            screenblock_length,
            map_list,
            screenblock_list,
        }
    }

    #[must_use]
    pub const fn background(&self) -> BackgroundID {
        BackgroundID(self.background_id)
    }
}

impl<'a, T> Drop for MapLoan<'a, T> {
    fn drop(&mut self) {
        self.map_list
            .borrow_mut()
            .set(self.background_id as usize, false);

        let mut screenblock_list = self.screenblock_list.borrow_mut();

        for i in self.screenblock_id..self.screenblock_id + self.screenblock_length {
            screenblock_list.set(i as usize, false);
        }
    }
}

mod private {
    pub trait Sealed {}

    impl Sealed for super::RegularMap {}
    impl Sealed for super::AffineMap {}
}<|MERGE_RESOLUTION|>--- conflicted
+++ resolved
@@ -15,7 +15,6 @@
 };
 
 use alloc::{vec, vec::Vec};
-use crate::display::tiled::TileFormat::FourBpp;
 
 pub trait TiledMapTypes: private::Sealed {
     type Size: BackgroundSize + Copy;
@@ -53,12 +52,7 @@
     fn size(&self) -> Self::Size;
 }
 
-<<<<<<< HEAD
-impl TiledMap for AffineMap
-{
-=======
 impl TiledMap for AffineMap {
->>>>>>> 7833561b
     fn clear(&mut self, vram: &mut VRamManager) {
         let colours = self.colours();
 
@@ -71,7 +65,7 @@
         }
     }
 
-    /// Sets wether the map is visible  
+    /// Sets wether the map is visible
     /// Use [is_visible](TiledMap::is_visible) to get the value
     fn set_visible(&mut self, visible: bool) {
         let mode = DISPLAY_CONTROL.get();
@@ -83,7 +77,7 @@
         DISPLAY_CONTROL.set(new_mode);
     }
 
-    /// Checks whether the map is not marked as hidden  
+    /// Checks whether the map is not marked as hidden
     /// Use [set_visible](TiledMap::set_visible) to set the value
     fn is_visible(&self) -> bool {
         DISPLAY_CONTROL.get() & (1 << (self.background_id() + 0x08)) > 0
@@ -93,14 +87,6 @@
         let screenblock_memory = self.screenblock_memory() as *mut u8;
 
         if *self.tiles_dirty() {
-<<<<<<< HEAD
-            unsafe {
-                let tiledata: Vec<u8> = self.tiles_mut().iter().map(|a| a.tile_index(FourBpp).raw_index() as u8).collect();
-                screenblock_memory.copy_from(
-                    tiledata.as_ptr(),
-                    self.map_size().num_tiles(),
-                );
-=======
             let tiledata: Vec<u8> = self
                 .tiles_mut()
                 .iter()
@@ -108,7 +94,6 @@
                 .collect();
             unsafe {
                 screenblock_memory.copy_from(tiledata.as_ptr(), self.map_size().num_tiles());
->>>>>>> 7833561b
             }
         }
 
@@ -131,12 +116,7 @@
         self.map_size()
     }
 }
-<<<<<<< HEAD
-impl TiledMap for RegularMap
-{
-=======
 impl TiledMap for RegularMap {
->>>>>>> 7833561b
     fn clear(&mut self, vram: &mut VRamManager) {
         let colours = self.colours();
 
