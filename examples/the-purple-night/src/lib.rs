#![no_std]
#![no_main]
#![cfg_attr(test, feature(custom_test_frameworks))]
#![cfg_attr(test, reexport_test_harness_main = "test_main")]
#![cfg_attr(test, test_runner(agb::test_runner::test_runner))]

extern crate alloc;

mod sfx;

use core::cmp::Ordering;

use alloc::{boxed::Box, vec::Vec};

use agb::{
    display::{
        object::{Graphics, OamManaged, Object, Sprite, Tag, TagMap},
        tiled::{
            InfiniteScrolledMap, RegularBackgroundSize, TileFormat, TileSet, TileSetting,
            VRamManager,
        },
        Priority, HEIGHT, WIDTH,
    },
    fixnum::{num, FixedNum, Rect, Vector2D},
    input::{Button, ButtonController, Tri},
    interrupt::VBlank,
    rng,
    sound::mixer::Frequency,
};
use generational_arena::Arena;
use sfx::Sfx;

const GRAPHICS: &Graphics = agb::include_aseprite!("gfx/objects.aseprite", "gfx/boss.aseprite");
const TAG_MAP: &TagMap = GRAPHICS.tags();

const LONG_SWORD_IDLE: &Tag = TAG_MAP.get("Idle - longsword");
const LONG_SWORD_WALK: &Tag = TAG_MAP.get("Walk - longsword");
const LONG_SWORD_JUMP: &Tag = TAG_MAP.get("Jump - longsword");
const LONG_SWORD_ATTACK: &Tag = TAG_MAP.get("Attack - longsword");
const LONG_SWORD_JUMP_ATTACK: &Tag = TAG_MAP.get("Jump attack - longsword");

const SHORT_SWORD_IDLE: &Tag = TAG_MAP.get("Idle - shortsword");
const SHORT_SWORD_WALK: &Tag = TAG_MAP.get("Walk - shortsword");
const SHORT_SWORD_JUMP: &Tag = TAG_MAP.get("jump - shortsword");
const SHORT_SWORD_ATTACK: &Tag = TAG_MAP.get("attack - shortsword");
const SHORT_SWORD_JUMP_ATTACK: &Tag = TAG_MAP.get("jump attack - shortsword");

const KNIFE_IDLE: &Tag = TAG_MAP.get("idle - knife");
const KNIFE_WALK: &Tag = TAG_MAP.get("walk - knife");
const KNIFE_JUMP: &Tag = TAG_MAP.get("jump - knife");
const KNIFE_ATTACK: &Tag = TAG_MAP.get("attack - knife");
const KNIFE_JUMP_ATTACK: &Tag = TAG_MAP.get("jump attack - knife");

const SWORDLESS_IDLE: &Tag = TAG_MAP.get("idle swordless");
const SWORDLESS_WALK: &Tag = TAG_MAP.get("walk swordless");
const SWORDLESS_JUMP: &Tag = TAG_MAP.get("jump swordless");
const SWORDLESS_ATTACK: &Tag = KNIFE_ATTACK;
const SWORDLESS_JUMP_ATTACK: &Tag = KNIFE_JUMP_ATTACK;

agb::include_background_gfx!(background, "53269a", background => "gfx/background.aseprite");

type Number = FixedNum<8>;

struct Level<'a> {
    background: InfiniteScrolledMap<'a>,
    foreground: InfiniteScrolledMap<'a>,
    clouds: InfiniteScrolledMap<'a>,

    slime_spawns: Vec<(u16, u16)>,
    bat_spawns: Vec<(u16, u16)>,
    emu_spawns: Vec<(u16, u16)>,
}

impl<'a> Level<'a> {
    fn load_level(
        mut backdrop: InfiniteScrolledMap<'a>,
        mut foreground: InfiniteScrolledMap<'a>,
        mut clouds: InfiniteScrolledMap<'a>,
        start_pos: Vector2D<i32>,
        vram: &mut VRamManager,
        sfx: &mut Sfx,
    ) -> Self {
        let vblank = VBlank::get();

        let mut between_updates = || {
            sfx.frame();
            vblank.wait_for_vblank();
        };

        backdrop.init(vram, start_pos, &mut between_updates);
        foreground.init(vram, start_pos, &mut between_updates);
        clouds.init(vram, start_pos / 4, &mut between_updates);

        backdrop.commit(vram);
        foreground.commit(vram);
        clouds.commit(vram);

        backdrop.show();
        foreground.show();
        clouds.show();

        let slime_spawns = tilemap::SLIME_SPAWNS_X
            .iter()
            .enumerate()
            .map(|(i, x)| (*x, tilemap::SLIME_SPAWNS_Y[i]))
            .collect();

        let bat_spawns = tilemap::BAT_SPAWNS_X
            .iter()
            .enumerate()
            .map(|(i, x)| (*x, tilemap::BAT_SPAWNS_Y[i]))
            .collect();

        let emu_spawns = tilemap::EMU_SPAWNS_X
            .iter()
            .enumerate()
            .map(|(i, x)| (*x, tilemap::EMU_SPAWNS_Y[i]))
            .collect();

        Self {
            background: backdrop,
            foreground,
            clouds,

            slime_spawns,
            bat_spawns,
            emu_spawns,
        }
    }

    fn collides(&self, v: Vector2D<Number>) -> Option<Rect<Number>> {
        let factor: Number = Number::new(1) / Number::new(8);
        let (x, y) = (v * factor).floor().get();

        if !(0..=tilemap::WIDTH).contains(&x) || !(0..=tilemap::HEIGHT).contains(&y) {
            return Some(Rect::new((x * 8, y * 8).into(), (8, 8).into()));
        }
        let position = tilemap::WIDTH as usize * y as usize + x as usize;
        let tile_foreground = tilemap::FOREGROUND_MAP[position];
        let tile_background = tilemap::BACKGROUND_MAP[position];
        let tile_foreground_property = tilemap::TILE_TYPES[tile_foreground as usize];
        let tile_background_property = tilemap::TILE_TYPES[tile_background as usize];

        if tile_foreground_property == 1 || tile_background_property == 1 {
            Some(Rect::new((x * 8, y * 8).into(), (8, 8).into()))
        } else {
            None
        }
    }

    fn clear(&mut self, vram: &mut VRamManager) {
        self.background.clear(vram);
        self.foreground.clear(vram);
        self.clouds.clear(vram);
    }
}

struct Entity<'a> {
    sprite: Object<'a>,
    position: Vector2D<Number>,
    velocity: Vector2D<Number>,
    collision_mask: Rect<Number>,
    visible: bool,
}

impl<'a> Entity<'a> {
<<<<<<< HEAD
    fn new(object_controller: &'a OamManaged, collision_mask: Rect<u16>) -> Self {
        let mut sprite = object_controller.object_sprite(LONG_SWORD_IDLE.sprite(0));
=======
    fn new(object_controller: &'a ObjectController, collision_mask: Rect<Number>) -> Self {
        let s = object_controller.sprite(LONG_SWORD_IDLE.sprite(0));
        let mut sprite = object_controller.object(s);
>>>>>>> 06db23d5
        sprite.set_priority(Priority::P1);
        Entity {
            sprite,
            collision_mask,
            position: (0, 0).into(),
            velocity: (0, 0).into(),
            visible: true,
        }
    }

    fn update_position(&mut self, level: &Level) -> Vector2D<Number> {
        let initial_position = self.position;

        let y = self.velocity.y.to_raw().signum();
        if y != 0 {
            let (delta, collided) =
                self.collision_in_direction((0, y).into(), self.velocity.y.abs(), |v| {
                    level.collides(v)
                });
            self.position += delta;
            if collided {
                self.velocity.y = 0.into();
            }
        }
        let x = self.velocity.x.to_raw().signum();
        if x != 0 {
            let (delta, collided) =
                self.collision_in_direction((x, 0).into(), self.velocity.x.abs(), |v| {
                    level.collides(v)
                });
            self.position += delta;
            if collided {
                self.velocity.x = 0.into();
            }
        }

        self.position - initial_position
    }

    fn update_position_without_collision(&mut self) -> Vector2D<Number> {
        self.position += self.velocity;

        self.velocity
    }

    fn collider(&self) -> Rect<Number> {
        let mut number_collision = self.collision_mask;
        number_collision.position =
            self.position + number_collision.position - number_collision.size / 2;
        number_collision
    }

    fn collision_in_direction(
        &mut self,
        direction: Vector2D<Number>,
        distance: Number,
        collision: impl Fn(Vector2D<Number>) -> Option<Rect<Number>>,
    ) -> (Vector2D<Number>, bool) {
        let number_collision = self.collider();

        let center_collision_point: Vector2D<Number> = number_collision.position
            + number_collision.size / 2
            + number_collision.size.hadamard(direction) / 2;

        let direction_transpose: Vector2D<Number> = direction.swap();
        let small = direction_transpose * Number::new(4) / 64;
        let triple_collider: [Vector2D<Number>; 2] = [
            center_collision_point + number_collision.size.hadamard(direction_transpose) / 2
                - small,
            center_collision_point - number_collision.size.hadamard(direction_transpose) / 2
                + small,
        ];

        let original_distance = direction * distance;
        let mut final_distance = original_distance;

        let mut has_collided = false;

        for edge_point in triple_collider {
            let point = edge_point + original_distance;
            if let Some(collider) = collision(point) {
                let center = collider.position + collider.size / 2;
                let edge = center - collider.size.hadamard(direction) / 2;
                let new_distance = (edge - center_collision_point)
                    .hadamard((direction.x.abs(), direction.y.abs()).into());
                if final_distance.manhattan_distance() > new_distance.manhattan_distance() {
                    final_distance = new_distance;
                }
                has_collided = true;
            }
        }

        (final_distance, has_collided)
    }

    fn commit_with_fudge(&mut self, offset: Vector2D<Number>, fudge: Vector2D<Number>) {
        if !self.visible {
            self.sprite.hide();
        } else {
            let position =
                (self.position - offset + fudge + Vector2D::new(num!(0.5), num!(0.5))).floor();
            self.sprite.set_position(position - (8, 8).into());
            if position.x < -8
                || position.x > WIDTH + 8
                || position.y < -8
                || position.y > HEIGHT + 8
            {
                self.sprite.hide();
            } else {
                self.sprite.show();
            }
        }
    }

    fn commit_with_size(&mut self, offset: Vector2D<Number>, size: Vector2D<i32>) {
        if !self.visible {
            self.sprite.hide();
        } else {
            let position = (self.position - offset).floor();
            self.sprite.set_position(position - size / 2);
            if position.x < -8
                || position.x > WIDTH + 8
                || position.y < -8
                || position.y > HEIGHT + 8
            {
                self.sprite.hide();
            } else {
                self.sprite.show();
            }
        }
    }
}

#[derive(PartialEq, Eq)]
enum PlayerState {
    OnGround,
    InAir,
}

#[derive(Clone, Copy, PartialEq, Eq)]
enum SwordState {
    LongSword,
    ShortSword,
    Dagger,
    Swordless,
}

impl SwordState {
    fn ground_walk_force(self) -> Number {
        match self {
            SwordState::LongSword => Number::new(4) / 16,
            SwordState::ShortSword => Number::new(5) / 16,
            SwordState::Dagger => Number::new(6) / 16,
            SwordState::Swordless => Number::new(6) / 16,
        }
    }
    fn jump_impulse(self) -> Number {
        match self {
            SwordState::LongSword => Number::new(32) / 16,
            SwordState::ShortSword => Number::new(35) / 16,
            SwordState::Dagger => Number::new(36) / 16,
            SwordState::Swordless => Number::new(42) / 16,
        }
    }
    fn air_move_force(self) -> Number {
        match self {
            SwordState::LongSword => Number::new(4) / 256,
            SwordState::ShortSword => Number::new(5) / 256,
            SwordState::Dagger => Number::new(6) / 256,
            SwordState::Swordless => Number::new(6) / 256,
        }
    }
    fn idle_animation(self, counter: u16) -> &'static Sprite {
        let counter = counter as usize;
        match self {
            SwordState::LongSword => LONG_SWORD_IDLE.animation_sprite(counter / 8),
            SwordState::ShortSword => SHORT_SWORD_IDLE.animation_sprite(counter / 8),
            SwordState::Dagger => KNIFE_IDLE.animation_sprite(counter / 8),
            SwordState::Swordless => SWORDLESS_IDLE.animation_sprite(counter / 8),
        }
    }
    fn jump_tag(self) -> &'static Tag {
        match self {
            SwordState::LongSword => LONG_SWORD_JUMP,
            SwordState::ShortSword => SHORT_SWORD_JUMP,
            SwordState::Dagger => KNIFE_JUMP,
            SwordState::Swordless => SWORDLESS_JUMP,
        }
    }
    fn walk_animation(self, counter: u16) -> &'static Sprite {
        let counter = counter as usize;
        match self {
            SwordState::LongSword => LONG_SWORD_WALK.animation_sprite(counter / 4),
            SwordState::ShortSword => SHORT_SWORD_WALK.animation_sprite(counter / 4),
            SwordState::Dagger => KNIFE_WALK.animation_sprite(counter / 4),
            SwordState::Swordless => SWORDLESS_WALK.animation_sprite(counter / 4),
        }
    }
    fn attack_duration(self) -> u16 {
        match self {
            SwordState::LongSword => 60,
            SwordState::ShortSword => 40,
            SwordState::Dagger => 20,
            SwordState::Swordless => 0,
        }
    }
    fn jump_attack_duration(self) -> u16 {
        match self {
            SwordState::LongSword => 34,
            SwordState::ShortSword => 28,
            SwordState::Dagger => 20,
            SwordState::Swordless => 0,
        }
    }
    fn attack_frame(self, timer: u16) -> u16 {
        match self {
            SwordState::LongSword => (self.attack_duration().saturating_sub(timer)) / 8,
            SwordState::ShortSword => (self.attack_duration().saturating_sub(timer)) / 8,
            SwordState::Dagger => (self.attack_duration().saturating_sub(timer)) / 8,
            SwordState::Swordless => (self.attack_duration().saturating_sub(timer)) / 8,
        }
    }
    fn jump_attack_tag(self) -> &'static Tag {
        match self {
            SwordState::LongSword => LONG_SWORD_JUMP_ATTACK,
            SwordState::ShortSword => SHORT_SWORD_JUMP_ATTACK,
            SwordState::Dagger => KNIFE_JUMP_ATTACK,
            SwordState::Swordless => SWORDLESS_JUMP_ATTACK,
        }
    }
    fn jump_attack_frame(self, timer: u16) -> u16 {
        (self.jump_attack_duration().saturating_sub(timer)) / 8
    }
    fn hold_frame(self) -> u16 {
        7
    }

    fn cooldown_time(self) -> u16 {
        match self {
            SwordState::LongSword => 20,
            SwordState::ShortSword => 10,
            SwordState::Dagger => 1,
            SwordState::Swordless => 0,
        }
    }
    fn attack_tag(self) -> &'static Tag {
        match self {
            SwordState::LongSword => LONG_SWORD_ATTACK,
            SwordState::ShortSword => SHORT_SWORD_ATTACK,
            SwordState::Dagger => KNIFE_ATTACK,
            SwordState::Swordless => SWORDLESS_ATTACK,
        }
    }

    fn fudge(self, frame: u16) -> i32 {
        match self {
            SwordState::LongSword => long_sword_fudge(frame),
            SwordState::ShortSword => short_sword_fudge(frame),
            SwordState::Dagger => 0,
            SwordState::Swordless => 0,
        }
    }
    // origin at top left pre fudge boxes
    fn ground_attack_hurtbox(self, frame: u16) -> Option<Rect<Number>> {
        match self {
            SwordState::LongSword => long_sword_hurtbox(frame),
            SwordState::ShortSword => short_sword_hurtbox(frame),
            SwordState::Dagger => dagger_hurtbox(frame),
            SwordState::Swordless => None,
        }
    }
    fn air_attack_hurtbox(self, _frame: u16) -> Option<Rect<Number>> {
        Some(Rect::new((0, 0).into(), (16, 16).into()))
    }
}

fn dagger_hurtbox(_frame: u16) -> Option<Rect<Number>> {
    Some(Rect::new((9, 5).into(), (7, 9).into()))
}

fn long_sword_hurtbox(frame: u16) -> Option<Rect<Number>> {
    match frame {
        0 => Some(Rect::new((1, 10).into(), (6, 3).into())),
        1 => Some(Rect::new((0, 9).into(), (7, 2).into())),
        2 => Some(Rect::new((0, 1).into(), (6, 8).into())),
        3 => Some(Rect::new((3, 0).into(), (6, 8).into())),
        4 => Some(Rect::new((6, 3).into(), (10, 8).into())),
        5 => Some(Rect::new((6, 5).into(), (10, 9).into())),
        6 => Some(Rect::new((6, 5).into(), (10, 9).into())),
        7 => Some(Rect::new((6, 5).into(), (10, 9).into())),
        _ => None,
    }
}

fn short_sword_hurtbox(frame: u16) -> Option<Rect<Number>> {
    match frame {
        0 => None,
        1 => Some(Rect::new((10, 5).into(), (3, 5).into())),
        2 => Some(Rect::new((8, 5).into(), (6, 6).into())),
        3 => Some(Rect::new((8, 6).into(), (8, 8).into())),
        4 => Some(Rect::new((8, 7).into(), (5, 7).into())),
        5 => Some(Rect::new((8, 7).into(), (7, 7).into())),
        6 => Some(Rect::new((8, 5).into(), (7, 8).into())),
        7 => Some(Rect::new((8, 4).into(), (4, 7).into())),
        _ => None,
    }
}

fn short_sword_fudge(frame: u16) -> i32 {
    match frame {
        0 => 0,
        1 => 1,
        2 => 2,
        3 => 3,
        4 => 3,
        5 => 3,
        6 => 3,
        7 => 3,
        _ => 0,
    }
}

fn long_sword_fudge(frame: u16) -> i32 {
    match frame {
        0 => 0,
        1 => 0,
        2 => 1,
        3 => 4,
        4 => 5,
        5 => 5,
        6 => 5,
        7 => 4,
        _ => 0,
    }
}

enum AttackTimer {
    Idle,
    Attack(u16),
    Cooldown(u16),
}

struct Player<'a> {
    entity: Entity<'a>,
    facing: Tri,
    state: PlayerState,
    sprite_offset: u16,
    attack_timer: AttackTimer,
    damage_cooldown: u16,
    sword: SwordState,
    fudge_factor: Vector2D<Number>,
    hurtbox: Option<Rect<Number>>,
    controllable: bool,
}

impl<'a> Player<'a> {
<<<<<<< HEAD
    fn new(object_controller: &'a OamManaged<'_>) -> Player<'a> {
        let mut entity = Entity::new(
            object_controller,
            Rect::new((0_u16, 0_u16).into(), (4_u16, 12_u16).into()),
        );
        let s = object_controller.get_sprite(LONG_SWORD_IDLE.sprite(0));
=======
    fn new(object_controller: &'a ObjectController<'a>) -> Player {
        let mut entity = Entity::new(object_controller, Rect::new((0, 1).into(), (5, 10).into()));
        let s = object_controller.sprite(LONG_SWORD_IDLE.sprite(0));
>>>>>>> 06db23d5
        entity.sprite.set_sprite(s);
        entity.sprite.show();
        entity.position = (144, 0).into();

        Player {
            entity,
            facing: Tri::Positive,
            state: PlayerState::OnGround,
            sword: SwordState::LongSword,
            sprite_offset: 0,
            attack_timer: AttackTimer::Idle,
            fudge_factor: (0, 0).into(),
            hurtbox: None,
            damage_cooldown: 0,
            controllable: true,
        }
    }

    fn update(
        &mut self,
        controller: &'a OamManaged,
        buttons: &ButtonController,
        level: &Level,
        sfx: &mut sfx::Sfx,
    ) -> UpdateInstruction {
        let mut instruction = UpdateInstruction::None;

        let x = if self.controllable {
            buttons.x_tri()
        } else {
            Tri::Zero
        };

        let b_press = buttons.is_just_pressed(Button::B) && self.controllable;
        let a_press = buttons.is_just_pressed(Button::A) && self.controllable;

        self.fudge_factor = (0, 0).into();
        let mut hurtbox = None;

        match self.state {
            PlayerState::OnGround => {
                self.entity.velocity.x = self.entity.velocity.x * 40 / 64;

                match &mut self.attack_timer {
                    AttackTimer::Idle => {
                        if x != Tri::Zero {
                            self.facing = x;
                        }
                        self.entity.sprite.set_hflip(self.facing == Tri::Negative);
                        self.entity.velocity.x += self.sword.ground_walk_force() * x as i32;
                        if self.entity.velocity.x.abs() > Number::new(1) / 10 {
                            let sprite = controller
                                .get_sprite(self.sword.walk_animation(self.sprite_offset));
                            self.entity.sprite.set_sprite(sprite);
                        } else {
                            let sprite = controller
                                .get_sprite(self.sword.idle_animation(self.sprite_offset));
                            self.entity.sprite.set_sprite(sprite);
                        }

                        if b_press && self.sword != SwordState::Swordless {
                            self.attack_timer = AttackTimer::Attack(self.sword.attack_duration());
                            sfx.sword();
                        } else if a_press {
                            self.entity.velocity.y -= self.sword.jump_impulse();
                            self.state = PlayerState::InAir;
                            self.sprite_offset = 0;

                            sfx.jump();
                        }
                    }
                    AttackTimer::Attack(a) => {
                        *a -= 1;
                        let frame = self.sword.attack_frame(*a);
                        self.fudge_factor.x = (self.sword.fudge(frame) * self.facing as i32).into();
                        let tag = self.sword.attack_tag();
                        let sprite = controller.get_sprite(tag.animation_sprite(frame as usize));
                        self.entity.sprite.set_sprite(sprite);

                        hurtbox = self.sword.ground_attack_hurtbox(frame);

                        if *a == 0 {
                            self.attack_timer = AttackTimer::Cooldown(self.sword.cooldown_time());
                        }
                    }
                    AttackTimer::Cooldown(a) => {
                        *a -= 1;
                        let frame = self.sword.hold_frame();
                        self.fudge_factor.x = (self.sword.fudge(frame) * self.facing as i32).into();
                        let tag = self.sword.attack_tag();
                        let sprite = controller.get_sprite(tag.animation_sprite(frame as usize));
                        self.entity.sprite.set_sprite(sprite);
                        if *a == 0 {
                            self.attack_timer = AttackTimer::Idle;
                        }
                    }
                }
            }
            PlayerState::InAir => {
                self.entity.velocity.x = self.entity.velocity.x * 63 / 64;

                match &mut self.attack_timer {
                    AttackTimer::Idle => {
                        let frame = if self.sprite_offset < 3 * 4 {
                            self.sprite_offset / 4
                        } else if self.entity.velocity.y.abs() < Number::new(1) / 5 {
                            3
                        } else if self.entity.velocity.y > 1.into() {
                            5
                        } else if self.entity.velocity.y > 0.into() {
                            4
                        } else {
                            2
                        };
                        let tag = self.sword.jump_tag();
                        let sprite = controller.get_sprite(tag.animation_sprite(frame as usize));
                        self.entity.sprite.set_sprite(sprite);

                        if x != Tri::Zero {
                            self.facing = x;
                        }
                        self.entity.sprite.set_hflip(self.facing == Tri::Negative);
                        self.entity.velocity.x += self.sword.air_move_force() * x as i32;

                        if b_press
                            && self.sword != SwordState::LongSword
                            && self.sword != SwordState::Swordless
                        {
                            sfx.sword();
                            self.attack_timer =
                                AttackTimer::Attack(self.sword.jump_attack_duration());
                        }
                    }
                    AttackTimer::Attack(a) => {
                        *a -= 1;
                        let frame = self.sword.jump_attack_frame(*a);
                        let tag = self.sword.jump_attack_tag();
                        let sprite = controller.get_sprite(tag.animation_sprite(frame as usize));
                        self.entity.sprite.set_sprite(sprite);

                        hurtbox = self.sword.air_attack_hurtbox(frame);

                        if *a == 0 {
                            self.attack_timer = AttackTimer::Idle;
                        }
                    }
                    AttackTimer::Cooldown(_) => {
                        self.attack_timer = AttackTimer::Idle;
                    }
                }
            }
        }
        let gravity: Number = 1.into();
        let gravity = gravity / 16;
        self.entity.velocity.y += gravity;

        self.fudge_factor.x -= num!(1.5) * (self.facing as i32);

        let fudge_number = (self.fudge_factor.x, self.fudge_factor.y).into();

        // convert the hurtbox to a location in the game
        self.hurtbox = hurtbox.map(|h| {
            let mut b = Rect::new(h.position - (8, 8).into(), h.size);
            if self.facing == Tri::Negative {
                b.position.x = -b.position.x - b.size.x;
            }
            b.position += self.entity.position + fudge_number;
            b
        });

        let prior_y_velocity = self.entity.velocity.y;
        self.entity.update_position(level);
        let (_, collided_down) = self
            .entity
            .collision_in_direction((0, 1).into(), 1.into(), |v| level.collides(v));

        if collided_down {
            if self.state == PlayerState::InAir && prior_y_velocity > 2.into() {
                instruction = UpdateInstruction::CreateParticle(
                    ParticleData::new_dust(),
                    self.entity.position + (2 * self.facing as i32, 0).into(),
                );

                sfx.player_land();
            }

            self.state = PlayerState::OnGround;
        } else {
            self.state = PlayerState::InAir;
        }

        if self.damage_cooldown > 0 {
            self.damage_cooldown -= 1;
        }

        self.sprite_offset += 1;

        instruction
    }

    // returns true if the player is alive and false otherwise
    fn damage(&mut self) -> (bool, bool) {
        if self.damage_cooldown != 0 {
            return (true, false);
        }

        self.damage_cooldown = 120;
        let new_sword = match self.sword {
            SwordState::LongSword => Some(SwordState::ShortSword),
            SwordState::ShortSword => Some(SwordState::Dagger),
            SwordState::Dagger => None,
            SwordState::Swordless => Some(SwordState::Swordless),
        };
        if let Some(sword) = new_sword {
            self.sword = sword;
            (true, true)
        } else {
            (false, true)
        }
    }

    fn heal(&mut self) {
        let new_sword = match self.sword {
            SwordState::LongSword => None,
            SwordState::ShortSword => Some(SwordState::LongSword),
            SwordState::Dagger => Some(SwordState::ShortSword),
            SwordState::Swordless => Some(SwordState::Swordless),
        };

        if let Some(sword) = new_sword {
            self.sword = sword;
        }

        self.damage_cooldown = 30;
    }

    fn commit(&mut self, offset: Vector2D<Number>) {
        self.entity.commit_with_fudge(offset, self.fudge_factor);
    }
}

enum EnemyData {
    Slime(SlimeData),
    Bat(BatData),
    MiniFlame(MiniFlameData),
    Emu(EmuData),
}

struct BatData {
    sprite_offset: u16,
    bat_state: BatState,
}

enum BatState {
    Idle,
    Chasing(u16),
    Dead,
}

struct SlimeData {
    sprite_offset: u16,
    slime_state: SlimeState,
}

impl BatData {
    fn new() -> Self {
        Self {
            sprite_offset: 0,
            bat_state: BatState::Idle,
        }
    }

    fn update<'a>(
        &mut self,
        controller: &'a OamManaged,
        entity: &mut Entity<'a>,
        player: &Player,
        level: &Level,
        sfx: &mut sfx::Sfx,
    ) -> UpdateInstruction {
        let mut instruction = UpdateInstruction::None;
        let should_die = player
            .hurtbox
            .as_ref()
            .map(|hurtbox| hurtbox.touches(entity.collider()))
            .unwrap_or(false);
        let should_damage = entity.collider().touches(player.entity.collider());

        const BAT_IDLE: &Tag = TAG_MAP.get("bat");

        match &mut self.bat_state {
            BatState::Idle => {
                self.sprite_offset += 1;
                if self.sprite_offset >= 9 * 8 {
                    self.sprite_offset = 0;
                }

                if self.sprite_offset == 8 * 5 {
                    sfx.bat_flap();
                }

                let sprite = BAT_IDLE.sprite(self.sprite_offset as usize / 8);
                let sprite = controller.get_sprite(sprite);

                entity.sprite.set_sprite(sprite);

                if (entity.position - player.entity.position).manhattan_distance() < 50.into() {
                    self.bat_state = BatState::Chasing(300);
                    self.sprite_offset /= 4;
                }

                if should_die {
                    self.bat_state = BatState::Dead;
                    sfx.bat_death();
                } else if should_damage {
                    instruction = UpdateInstruction::DamagePlayer;
                }

                entity.velocity *= Number::new(15) / 16;
                entity.update_position(level);
            }
            BatState::Chasing(count) => {
                self.sprite_offset += 1;

                let speed = Number::new(1) / Number::new(4);
                let target_velocity = player.entity.position - entity.position;
                if target_velocity.manhattan_distance() > 1.into() {
                    entity.velocity = target_velocity.normalise() * speed;
                } else {
                    entity.velocity = (0, 0).into();
                }

                if self.sprite_offset >= 9 * 2 {
                    self.sprite_offset = 0;
                }

                let sprite = BAT_IDLE.sprite(self.sprite_offset as usize / 2);
                let sprite = controller.get_sprite(sprite);

                entity.sprite.set_sprite(sprite);

                if self.sprite_offset == 2 * 5 {
                    sfx.bat_flap();
                }

                entity.update_position(level);

                if *count == 0 {
                    self.bat_state = BatState::Idle;
                    self.sprite_offset *= 4;
                } else {
                    *count -= 1;
                }

                if should_die {
                    self.bat_state = BatState::Dead;
                    sfx.bat_death();
                } else if should_damage {
                    instruction = UpdateInstruction::DamagePlayer;
                }
            }
            BatState::Dead => {
                const BAT_DEAD: &Tag = TAG_MAP.get("bat dead");
                let sprite = BAT_DEAD.sprite(0);
                let sprite = controller.get_sprite(sprite);

                entity.sprite.set_sprite(sprite);

                let gravity: Number = 1.into();
                let gravity = gravity / 16;
                entity.velocity.x = 0.into();

                entity.velocity.y += gravity;

                let original_y_velocity = entity.velocity.y;
                let move_amount = entity.update_position(level);

                let just_landed = move_amount.y != 0.into() && original_y_velocity != move_amount.y;

                if just_landed {
                    instruction = UpdateInstruction::CreateParticle(
                        ParticleData::new_health(),
                        entity.position,
                    );
                }
            }
        }
        instruction
    }
}

enum SlimeState {
    Idle,
    Chasing(Tri),
    Dead(u16),
}

impl SlimeData {
    fn new() -> Self {
        Self {
            sprite_offset: 0,
            slime_state: SlimeState::Idle,
        }
    }

    fn update<'a>(
        &mut self,
        controller: &'a OamManaged,
        entity: &mut Entity<'a>,
        player: &Player,
        level: &Level,
        sfx: &mut sfx::Sfx,
    ) -> UpdateInstruction {
        let mut instruction = UpdateInstruction::None;

        let should_die = player
            .hurtbox
            .as_ref()
            .map(|h| h.touches(entity.collider()))
            .unwrap_or(false);
        let should_damage = entity.collider().touches(player.entity.collider());

        match &mut self.slime_state {
            SlimeState::Idle => {
                self.sprite_offset += 1;
                if self.sprite_offset >= 32 {
                    self.sprite_offset = 0;
                }

                const IDLE: &Tag = TAG_MAP.get("slime idle");

                let sprite = IDLE.sprite(self.sprite_offset as usize / 16);
                let sprite = controller.get_sprite(sprite);

                entity.sprite.set_sprite(sprite);

                if (player.entity.position - entity.position).manhattan_distance() < 40.into() {
                    let direction = match player.entity.position.x.cmp(&entity.position.x) {
                        Ordering::Equal => Tri::Zero,
                        Ordering::Greater => Tri::Positive,
                        Ordering::Less => Tri::Negative,
                    };

                    self.slime_state = SlimeState::Chasing(direction);
                    self.sprite_offset = 0;
                }
                if should_die {
                    self.slime_state = SlimeState::Dead(0);
                } else if should_damage {
                    instruction = UpdateInstruction::DamagePlayer
                }

                let gravity: Number = 1.into();
                let gravity = gravity / 16;
                entity.velocity.y += gravity;
                entity.velocity *= Number::new(15) / 16;
                entity.update_position(level);
            }
            SlimeState::Chasing(direction) => {
                self.sprite_offset += 1;
                if self.sprite_offset >= 7 * 6 {
                    self.slime_state = SlimeState::Idle;
                } else {
                    let frame = ping_pong(self.sprite_offset / 6, 5);

                    if frame == 0 {
                        sfx.slime_boing();
                    }

                    const CHASE: &Tag = TAG_MAP.get("Slime jump");

                    let sprite = CHASE.sprite(frame as usize);
                    let sprite = controller.get_sprite(sprite);

                    entity.sprite.set_sprite(sprite);

                    entity.velocity.x = match frame {
                        2 | 3 | 4 => (Number::new(1) / 5) * Number::new(*direction as i32),
                        _ => 0.into(),
                    };

                    let gravity: Number = 1.into();
                    let gravity = gravity / 16;
                    entity.velocity.y += gravity;

                    let updated_position = entity.update_position(level);
                    if updated_position.y > 0.into() && self.sprite_offset > 2 * 6 {
                        // we're falling
                        self.sprite_offset = 6 * 6;
                    }
                }
                if should_die {
                    self.slime_state = SlimeState::Dead(0);
                    sfx.slime_dead();
                } else if should_damage {
                    instruction = UpdateInstruction::DamagePlayer
                }
            }
            SlimeState::Dead(count) => {
                if *count < 5 * 4 {
                    const DEATH: &Tag = TAG_MAP.get("Slime death");
                    let sprite = DEATH.sprite(*count as usize / 4);
                    let sprite = controller.get_sprite(sprite);

                    entity.sprite.set_sprite(sprite);
                    *count += 1;
                } else {
                    return UpdateInstruction::Remove;
                }
            }
        }
        instruction
    }
}

enum MiniFlameState {
    Idle(u16),
    Chasing(u16),
    Dead,
}

struct MiniFlameData {
    state: MiniFlameState,
    sprite_offset: u16,
}

impl MiniFlameData {
    fn new() -> Self {
        Self {
            state: MiniFlameState::Chasing(90),
            sprite_offset: 0,
        }
    }

    fn update<'a>(
        &mut self,
        controller: &'a OamManaged,
        entity: &mut Entity<'a>,
        player: &Player,
        _level: &Level,
        sfx: &mut sfx::Sfx,
    ) -> UpdateInstruction {
        let mut instruction = UpdateInstruction::None;

        let should_die = player
            .hurtbox
            .as_ref()
            .map(|h| h.touches(entity.collider()))
            .unwrap_or(false);
        let should_damage = entity.collider().touches(player.entity.collider());

        self.sprite_offset += 1;

        const ANGRY: &Tag = TAG_MAP.get("angry boss");

        match &mut self.state {
            MiniFlameState::Idle(frames) => {
                *frames -= 1;

                if *frames == 0 {
                    let resulting_direction = player.entity.position - entity.position;
                    if resulting_direction.manhattan_distance() < 1.into() {
                        self.state = MiniFlameState::Idle(30);
                    } else {
                        sfx.flame_charge();
                        self.state = MiniFlameState::Chasing(90);
                        entity.velocity = resulting_direction.normalise() * Number::new(2);
                    }
                } else {
                    let sprite = ANGRY.animation_sprite(self.sprite_offset as usize / 8);
                    let sprite = controller.get_sprite(sprite);
                    entity.sprite.set_sprite(sprite);

                    entity.velocity = (0.into(), Number::new(-1) / Number::new(4)).into();
                }

                if should_die {
                    self.sprite_offset = 0;
                    self.state = MiniFlameState::Dead;

                    if rng::gen() % 4 == 0 {
                        instruction = UpdateInstruction::CreateParticle(
                            ParticleData::new_health(),
                            entity.position,
                        );
                    }
                } else if should_damage {
                    instruction = UpdateInstruction::DamagePlayer;
                }
            }
            MiniFlameState::Chasing(frame) => {
                entity.velocity *= Number::new(63) / Number::new(64);

                if *frame == 0 {
                    self.state = MiniFlameState::Idle(30);
                } else {
                    *frame -= 1;
                }

                if should_die {
                    self.sprite_offset = 0;
                    self.state = MiniFlameState::Dead;

                    if rng::gen() % 4 == 0 {
                        instruction = UpdateInstruction::CreateParticle(
                            ParticleData::new_health(),
                            entity.position,
                        );
                    }
                } else if should_damage {
                    instruction = UpdateInstruction::DamagePlayer;
                }

                if entity.velocity.manhattan_distance() < Number::new(1) / Number::new(4) {
                    self.state = MiniFlameState::Idle(90);
                }

                let sprite = ANGRY.animation_sprite(self.sprite_offset as usize / 2);
                let sprite = controller.get_sprite(sprite);
                entity.sprite.set_sprite(sprite);
            }
            MiniFlameState::Dead => {
                entity.velocity = (0, 0).into();
                if self.sprite_offset >= 6 * 12 {
                    instruction = UpdateInstruction::Remove;
                }

                const DEATH: &Tag = TAG_MAP.get("angry boss dead");

                let sprite = DEATH.animation_sprite(self.sprite_offset as usize / 12);
                let sprite = controller.get_sprite(sprite);
                entity.sprite.set_sprite(sprite);

                self.sprite_offset += 1;
            }
        };

        entity.update_position_without_collision();

        instruction
    }
}

enum EmuState {
    Idle,
    Charging(Tri),
    Knockback,
    Dead,
}

struct EmuData {
    state: EmuState,
    sprite_offset: u16,
}

impl EmuData {
    fn new() -> Self {
        Self {
            state: EmuState::Idle,
            sprite_offset: 0,
        }
    }

    fn update<'a>(
        &mut self,
        controller: &'a OamManaged,
        entity: &mut Entity<'a>,
        player: &Player,
        level: &Level,
        sfx: &mut sfx::Sfx,
    ) -> UpdateInstruction {
        let mut instruction = UpdateInstruction::None;

        let should_die = player
            .hurtbox
            .as_ref()
            .map(|h| h.touches(entity.collider()))
            .unwrap_or(false);
        let should_damage = entity.collider().touches(player.entity.collider());

        match &mut self.state {
            EmuState::Idle => {
                self.sprite_offset += 1;

                if self.sprite_offset >= 3 * 16 {
                    self.sprite_offset = 0;
                }

                const IDLE: &Tag = TAG_MAP.get("emu - idle");

                let sprite = IDLE.sprite(self.sprite_offset as usize / 16);
                let sprite = controller.get_sprite(sprite);
                entity.sprite.set_sprite(sprite);

                if (entity.position.y - player.entity.position.y).abs() < 10.into() {
                    let velocity = Number::new(1)
                        * (player.entity.position.x - entity.position.x)
                            .to_raw()
                            .signum();
                    entity.velocity.x = velocity;

                    match velocity.cmp(&0.into()) {
                        Ordering::Greater => {
                            entity.sprite.set_hflip(true);
                            self.state = EmuState::Charging(Tri::Positive);
                        }
                        Ordering::Less => {
                            self.state = EmuState::Charging(Tri::Negative);
                            entity.sprite.set_hflip(false);
                        }
                        Ordering::Equal => {
                            self.state = EmuState::Idle;
                        }
                    }
                }

                if should_die {
                    self.sprite_offset = 0;
                    self.state = EmuState::Dead;
                } else if should_damage {
                    instruction = UpdateInstruction::DamagePlayer;
                }
            }
            EmuState::Charging(direction) => {
                let direction = Number::new(*direction as i32);
                self.sprite_offset += 1;

                if self.sprite_offset >= 4 * 2 {
                    self.sprite_offset = 0;
                }

                if self.sprite_offset == 2 * 2 {
                    sfx.emu_step();
                }

                const WALK: &Tag = TAG_MAP.get("emu-walk");

                let sprite = WALK.sprite(self.sprite_offset as usize / 2);
                let sprite = controller.get_sprite(sprite);
                entity.sprite.set_sprite(sprite);

                let gravity: Number = 1.into();
                let gravity = gravity / 16;
                entity.velocity.y += gravity;

                let distance_traveled = entity.update_position(level);

                if distance_traveled.x == 0.into() {
                    sfx.emu_crash();
                    self.state = EmuState::Knockback;
                    entity.velocity = (-direction / 2, Number::new(-1)).into();
                }

                if should_die {
                    self.sprite_offset = 0;
                    self.state = EmuState::Dead;
                } else if should_damage {
                    instruction = UpdateInstruction::DamagePlayer;
                }
            }
            EmuState::Knockback => {
                let gravity: Number = 1.into();
                let gravity = gravity / 16;
                entity.velocity.y += gravity;

                entity.update_position(level);
                let (_, is_collision) =
                    entity.collision_in_direction((0, 1).into(), gravity, |x| level.collides(x));

                if is_collision {
                    entity.velocity.x = 0.into();
                    self.state = EmuState::Idle;
                }

                if should_die {
                    self.sprite_offset = 0;
                    self.state = EmuState::Dead;
                } else if should_damage {
                    instruction = UpdateInstruction::DamagePlayer;
                }
            }
            EmuState::Dead => {
                if self.sprite_offset == 0 {
                    sfx.emu_death();
                }

                if self.sprite_offset >= 8 * 4 {
                    instruction = UpdateInstruction::Remove;
                }

                const DEATH: &Tag = TAG_MAP.get("emu - die");

                let sprite = DEATH.animation_sprite(self.sprite_offset as usize / 4);
                let sprite = controller.get_sprite(sprite);
                entity.sprite.set_sprite(sprite);

                self.sprite_offset += 1;
            }
        }

        instruction
    }
}

enum UpdateInstruction {
    None,
    HealBossAndRemove,
    HealPlayerAndRemove,
    Remove,
    DamagePlayer,
    CreateParticle(ParticleData, Vector2D<Number>),
}

impl EnemyData {
    fn collision_mask(&self) -> Rect<Number> {
        match self {
            EnemyData::Slime(_) => Rect::new((0.into(), num!(1.5)).into(), (4, 11).into()),
            EnemyData::Bat(_) => Rect::new((0, 0).into(), (12, 4).into()),
            EnemyData::MiniFlame(_) => Rect::new((0, 0).into(), (12, 12).into()),
            EnemyData::Emu(_) => Rect::new((0, 0).into(), (7, 11).into()),
        }
    }

    fn sprite(&self) -> &'static Sprite {
        const SLIME: &Tag = TAG_MAP.get("slime idle");
        const BAT: &Tag = TAG_MAP.get("bat");
        const MINI_FLAME: &Tag = TAG_MAP.get("angry boss");
        const EMU: &Tag = TAG_MAP.get("emu - idle");
        match self {
            EnemyData::Slime(_) => SLIME.sprite(0),
            EnemyData::Bat(_) => BAT.sprite(0),
            EnemyData::MiniFlame(_) => MINI_FLAME.sprite(0),
            EnemyData::Emu(_) => EMU.sprite(0),
        }
    }

    fn update<'a>(
        &mut self,
        controller: &'a OamManaged,
        entity: &mut Entity<'a>,
        player: &Player,
        level: &Level,
        sfx: &mut sfx::Sfx,
    ) -> UpdateInstruction {
        match self {
            EnemyData::Slime(data) => data.update(controller, entity, player, level, sfx),
            EnemyData::Bat(data) => data.update(controller, entity, player, level, sfx),
            EnemyData::MiniFlame(data) => data.update(controller, entity, player, level, sfx),
            EnemyData::Emu(data) => data.update(controller, entity, player, level, sfx),
        }
    }
}

struct Enemy<'a> {
    entity: Entity<'a>,
    enemy_data: EnemyData,
}

impl<'a> Enemy<'a> {
    fn new(object_controller: &'a OamManaged, enemy_data: EnemyData) -> Self {
        let mut entity = Entity::new(object_controller, enemy_data.collision_mask());

        let sprite = enemy_data.sprite();
        let sprite = object_controller.get_sprite(sprite);

        entity.sprite.set_sprite(sprite);
        entity.sprite.show();

        Self { entity, enemy_data }
    }

    fn update(
        &mut self,
        controller: &'a OamManaged,
        player: &Player,
        level: &Level,
        sfx: &mut sfx::Sfx,
    ) -> UpdateInstruction {
        self.enemy_data
            .update(controller, &mut self.entity, player, level, sfx)
    }
}

enum ParticleData {
    Dust(u16),
    Health(u16),
    BossHealer(u16, Vector2D<Number>),
}

impl ParticleData {
    fn new_dust() -> Self {
        Self::Dust(0)
    }

    fn new_health() -> Self {
        Self::Health(0)
    }

    fn new_boss_healer(target: Vector2D<Number>) -> Self {
        Self::BossHealer(0, target)
    }

    fn update<'a>(
        &mut self,
        controller: &'a OamManaged,
        entity: &mut Entity<'a>,
        player: &Player,
        _level: &Level,
    ) -> UpdateInstruction {
        match self {
            ParticleData::Dust(frame) => {
                if *frame == 8 * 3 {
                    return UpdateInstruction::Remove;
                }

                const DUST: &Tag = TAG_MAP.get("dust");
                let sprite = DUST.sprite(*frame as usize / 3);
                let sprite = controller.get_sprite(sprite);

                entity.sprite.set_sprite(sprite);

                *frame += 1;
                UpdateInstruction::None
            }
            ParticleData::Health(frame) => {
                if *frame > 8 * 3 * 6 {
                    return UpdateInstruction::Remove; // have played the animation 6 times
                }

                const HEALTH: &Tag = TAG_MAP.get("Heath");
                let sprite = HEALTH.animation_sprite(*frame as usize / 3);
                let sprite = controller.get_sprite(sprite);

                entity.sprite.set_sprite(sprite);

                if *frame < 8 * 3 * 3 {
                    entity.velocity.y = Number::new(-1) / 2;
                } else {
                    let speed = Number::new(2);
                    let target_velocity = player.entity.position - entity.position;

                    if target_velocity.manhattan_distance() < 5.into() {
                        return UpdateInstruction::HealPlayerAndRemove;
                    }

                    entity.velocity = target_velocity.normalise() * speed;
                }

                entity.update_position_without_collision();

                *frame += 1;

                UpdateInstruction::None
            }
            ParticleData::BossHealer(frame, target) => {
                const HEALTH: &Tag = TAG_MAP.get("Heath");
                let sprite = HEALTH.animation_sprite(*frame as usize / 3);
                let sprite = controller.get_sprite(sprite);

                entity.sprite.set_sprite(sprite);

                if *frame < 8 * 3 * 3 {
                    entity.velocity.y = Number::new(-1) / 2;
                } else if *frame < 8 * 3 * 6 {
                    entity.velocity = (0, 0).into();
                } else {
                    let speed = Number::new(4);
                    let target_velocity = *target - entity.position;

                    if target_velocity.manhattan_distance() < 5.into() {
                        return UpdateInstruction::HealBossAndRemove;
                    }

                    entity.velocity = target_velocity.normalise() * speed;
                }

                entity.update_position_without_collision();

                *frame += 1;
                UpdateInstruction::None
            }
        }
    }
}

struct Particle<'a> {
    entity: Entity<'a>,
    particle_data: ParticleData,
}

impl<'a> Particle<'a> {
    fn new(
        object_controller: &'a OamManaged,
        particle_data: ParticleData,
        position: Vector2D<Number>,
    ) -> Self {
        let mut entity = Entity::new(object_controller, Rect::new((0, 0).into(), (0, 0).into()));

        entity.position = position;

        Self {
            entity,
            particle_data,
        }
    }

    fn update(
        &mut self,
        controller: &'a OamManaged,
        player: &Player,
        level: &Level,
    ) -> UpdateInstruction {
        self.entity.sprite.show();
        self.particle_data
            .update(controller, &mut self.entity, player, level)
    }
}

#[derive(PartialEq, Eq, Clone, Copy)]
enum GameStatus {
    Continue,
    Lost,
    RespawnAtBoss,
}

enum BossState<'a> {
    NotSpawned,
    Active(Boss<'a>),
    Following(FollowingBoss<'a>),
}

impl<'a> BossState<'a> {
    fn update(
        &mut self,
        enemies: &mut Arena<Enemy<'a>>,
        object_controller: &'a OamManaged,
        player: &Player,
        sfx: &mut sfx::Sfx,
    ) -> BossInstruction {
        match self {
            BossState::Active(boss) => boss.update(enemies, object_controller, player, sfx),
            BossState::Following(boss) => {
                boss.update(object_controller, player);
                BossInstruction::None
            }
            BossState::NotSpawned => BossInstruction::None,
        }
    }
    fn commit(&mut self, offset: Vector2D<Number>) {
        match self {
            BossState::Active(boss) => {
                boss.commit(offset);
            }
            BossState::Following(boss) => {
                boss.commit(offset);
            }
            BossState::NotSpawned => {}
        }
    }
}

struct FollowingBoss<'a> {
    entity: Entity<'a>,
    following: bool,
    to_hole: bool,
    timer: u32,
    gone: bool,
}

impl<'a> FollowingBoss<'a> {
<<<<<<< HEAD
    fn new(object_controller: &'a OamManaged, position: Vector2D<Number>) -> Self {
        let mut entity = Entity::new(
            object_controller,
            Rect::new((0_u16, 0_u16).into(), (0_u16, 0_u16).into()),
        );
=======
    fn new(object_controller: &'a ObjectController, position: Vector2D<Number>) -> Self {
        let mut entity = Entity::new(object_controller, Rect::new((0, 0).into(), (0, 0).into()));
>>>>>>> 06db23d5
        entity.position = position;

        Self {
            entity,
            following: true,
            timer: 0,
            to_hole: false,
            gone: false,
        }
    }
    fn update(&mut self, controller: &'a OamManaged, player: &Player) {
        let difference = player.entity.position - self.entity.position;
        self.timer += 1;

        let frame = if self.to_hole {
            let target: Vector2D<Number> = (17 * 8, -3 * 8).into();
            let difference = target - self.entity.position;
            if difference.manhattan_distance() < 1.into() {
                self.gone = true;
            } else {
                self.entity.velocity = difference.normalise() * 2;
            }

            self.timer / 8
        } else if self.timer < 120 {
            self.timer / 20
        } else if self.following {
            self.entity.velocity = difference / 16;
            if difference.manhattan_distance() < 20.into() {
                self.following = false;
            }
            self.timer / 8
        } else {
            self.entity.velocity = (0, 0).into();
            if difference.manhattan_distance() > 60.into() {
                self.following = true;
            }
            self.timer / 16
        };

        const BOSS: &Tag = TAG_MAP.get("happy boss");

        let sprite = BOSS.animation_sprite(frame as usize);
        let sprite = controller.get_sprite(sprite);

        self.entity.sprite.set_sprite(sprite);

        self.entity.update_position_without_collision();
    }

    fn commit(&mut self, offset: Vector2D<Number>) {
        self.entity.commit_with_fudge(offset, (0, 0).into());
    }
}

enum BossActiveState {
    Damaged(u8),
    MovingToTarget,
    WaitingUntilExplosion(u8),
    WaitingUntilDamaged(u16),
    WaitUntilKilled,
}

struct Boss<'a> {
    entity: Entity<'a>,
    health: u8,
    target_location: u8,
    state: BossActiveState,
    timer: u32,
    screen_coords: Vector2D<Number>,
    shake_magnitude: Number,
}

enum BossInstruction {
    None,
    Dead,
}

impl<'a> Boss<'a> {
<<<<<<< HEAD
    fn new(object_controller: &'a OamManaged, screen_coords: Vector2D<Number>) -> Self {
        let mut entity = Entity::new(
            object_controller,
            Rect::new((0_u16, 0_u16).into(), (28_u16, 28_u16).into()),
        );
=======
    fn new(object_controller: &'a ObjectController, screen_coords: Vector2D<Number>) -> Self {
        let mut entity = Entity::new(object_controller, Rect::new((0, 0).into(), (28, 28).into()));
>>>>>>> 06db23d5
        entity.position = screen_coords + (144, 136).into();
        Self {
            entity,
            health: 5,
            target_location: rng::gen().rem_euclid(5) as u8,
            state: BossActiveState::Damaged(60),
            timer: 0,
            screen_coords,
            shake_magnitude: 0.into(),
        }
    }
    fn update(
        &mut self,
        enemies: &mut Arena<Enemy<'a>>,
        object_controller: &'a OamManaged,
        player: &Player,
        sfx: &mut sfx::Sfx,
    ) -> BossInstruction {
        let mut instruction = BossInstruction::None;
        match &mut self.state {
            BossActiveState::Damaged(time) => {
                *time -= 1;
                if *time == 0 {
                    self.target_location = self.get_next_target_location();
                    self.state = BossActiveState::MovingToTarget;
                    sfx.boss_move();
                }
            }
            BossActiveState::MovingToTarget => {
                let target = self.get_target_location() + self.screen_coords;
                let difference = target - self.entity.position;
                if difference.manhattan_distance() < 1.into() {
                    self.entity.velocity = (0, 0).into();
                    self.state = BossActiveState::WaitingUntilExplosion(60);
                } else {
                    self.entity.velocity = difference / 16;
                }
            }
            BossActiveState::WaitingUntilExplosion(time) => {
                *time -= 1;
                if *time == 0 {
                    if self.health == 0 {
                        enemies.clear();
                        instruction = BossInstruction::Dead;
                        self.state = BossActiveState::WaitUntilKilled;
                    } else {
                        sfx.burning();
                        self.explode(enemies, object_controller);
                        self.state = BossActiveState::WaitingUntilDamaged(60 * 5);
                    }
                }
            }
            BossActiveState::WaitingUntilDamaged(time) => {
                *time -= 1;
                if *time == 0 {
                    sfx.burning();
                    self.explode(enemies, object_controller);
                    self.state = BossActiveState::WaitingUntilDamaged(60 * 5);
                }
                if let Some(hurt) = &player.hurtbox {
                    if hurt.touches(self.entity.collider()) {
                        self.health -= 1;
                        self.state = BossActiveState::Damaged(30);
                    }
                }
            }
            BossActiveState::WaitUntilKilled => {}
        }
        let animation_rate = match self.state {
            BossActiveState::Damaged(_) => 6,
            BossActiveState::MovingToTarget => 4,
            BossActiveState::WaitingUntilExplosion(_) => 3,
            BossActiveState::WaitingUntilDamaged(_) => 8,
            BossActiveState::WaitUntilKilled => 12,
        };

        self.shake_magnitude = match self.state {
            BossActiveState::Damaged(_) => 1.into(),
            BossActiveState::MovingToTarget => 0.into(),
            BossActiveState::WaitingUntilExplosion(_) => 5.into(),
            BossActiveState::WaitingUntilDamaged(time) => {
                if time < 60 {
                    5.into()
                } else {
                    0.into()
                }
            }
            BossActiveState::WaitUntilKilled => 3.into(),
        };
        self.timer += 1;
        let frame = self.timer / animation_rate;

        const BOSS: &Tag = TAG_MAP.get("Boss");

        let sprite = BOSS.animation_sprite(frame as usize);
        let sprite = object_controller.get_sprite(sprite);

        self.entity.sprite.set_sprite(sprite);

        self.entity.update_position_without_collision();
        instruction
    }
    fn commit(&mut self, offset: Vector2D<Number>) {
        let shake = if self.shake_magnitude != 0.into() {
            (
                Number::from_raw(rng::gen()).rem_euclid(self.shake_magnitude)
                    - self.shake_magnitude / 2,
                Number::from_raw(rng::gen()).rem_euclid(self.shake_magnitude)
                    - self.shake_magnitude / 2,
            )
                .into()
        } else {
            (0, 0).into()
        };

        self.entity
            .commit_with_size(offset + shake, (32, 32).into());
    }
    fn explode(&self, enemies: &mut Arena<Enemy<'a>>, object_controller: &'a OamManaged) {
        for _ in 0..(6 - self.health) {
            let x_offset: Number = Number::from_raw(rng::gen()).rem_euclid(2.into()) - 1;
            let y_offset: Number = Number::from_raw(rng::gen()).rem_euclid(2.into()) - 1;
            let mut flame = Enemy::new(
                object_controller,
                EnemyData::MiniFlame(MiniFlameData::new()),
            );
            flame.entity.position = self.entity.position;
            flame.entity.velocity = (x_offset, y_offset).into();
            enemies.insert(flame);
        }
    }

    fn get_next_target_location(&self) -> u8 {
        loop {
            let a = rng::gen().rem_euclid(5) as u8;
            if a != self.target_location {
                break a;
            }
        }
    }
    fn get_target_location(&self) -> Vector2D<Number> {
        match self.target_location {
            0 => (240 / 4, 160 / 4).into(),
            1 => (3 * 240 / 4, 160 / 4).into(),
            2 => (240 / 4, 3 * 160 / 4).into(),
            3 => (3 * 240 / 4, 3 * 160 / 4).into(),
            4 => (240 / 2, 160 / 2).into(),
            _ => unreachable!(),
        }
    }
}

struct Game<'a> {
    player: Player<'a>,
    input: ButtonController,
    frame_count: u32,
    level: Level<'a>,
    offset: Vector2D<Number>,
    shake_time: u16,
    sunrise_timer: u16,

    enemies: Arena<Enemy<'a>>,
    particles: Arena<Particle<'a>>,
    slime_load: usize,
    bat_load: usize,
    emu_load: usize,
    boss: BossState<'a>,
    move_state: MoveState,
    fade_count: u16,
}

enum MoveState {
    Advancing,
    PinnedAtEnd,
    FollowingPlayer,
    Ending,
}

impl<'a> Game<'a> {
    fn has_just_reached_end(&self) -> bool {
        match self.boss {
            BossState::NotSpawned => self.offset.x.floor() + 248 >= tilemap::WIDTH * 8,
            _ => false,
        }
    }

    fn clear(&mut self, vram: &mut VRamManager) {
        self.level.clear(vram);
    }

    fn advance_frame(
        &mut self,
        object_controller: &'a OamManaged,
        vram: &mut VRamManager,
        sfx: &mut sfx::Sfx,
    ) -> GameStatus {
        let mut state = GameStatus::Continue;

        match self.move_state {
            MoveState::Advancing => {
                self.offset += Into::<Vector2D<Number>>::into((1, 0)) / 8;

                if self.has_just_reached_end() {
                    sfx.boss();
                    self.offset.x = (tilemap::WIDTH * 8 - 248).into();
                    self.move_state = MoveState::PinnedAtEnd;
                    self.boss = BossState::Active(Boss::new(object_controller, self.offset))
                }
            }
            MoveState::PinnedAtEnd => {
                self.offset.x = (tilemap::WIDTH * 8 - 248).into();
            }
            MoveState::FollowingPlayer => {
                Game::update_sunrise(vram, self.sunrise_timer);
                if self.sunrise_timer < 120 {
                    self.sunrise_timer += 1;
                } else {
                    let difference = self.player.entity.position.x - (self.offset.x + WIDTH / 2);

                    self.offset.x += difference / 8;
                    if self.offset.x > (tilemap::WIDTH * 8 - 248).into() {
                        self.offset.x = (tilemap::WIDTH * 8 - 248).into();
                    } else if self.offset.x < 8.into() {
                        self.offset.x = 8.into();
                        self.move_state = MoveState::Ending;
                    }
                }
            }
            MoveState::Ending => {
                self.player.controllable = false;
                if let BossState::Following(boss) = &mut self.boss {
                    boss.to_hole = true;
                    if boss.gone {
                        self.fade_count += 1;
                        self.fade_count = self.fade_count.min(600);
                        Game::update_fade_out(vram, self.fade_count);
                    }
                }
            }
        }

        match self
            .boss
            .update(&mut self.enemies, object_controller, &self.player, sfx)
        {
            BossInstruction::Dead => {
                let boss = match &self.boss {
                    BossState::Active(b) => b,
                    _ => unreachable!(),
                };
                let new_particle = Particle::new(
                    object_controller,
                    ParticleData::new_boss_healer(boss.entity.position),
                    self.player.entity.position,
                );
                self.particles.insert(new_particle);
                sfx.stop_music();
                self.player.sword = SwordState::Swordless;
            }
            BossInstruction::None => {}
        }

        self.load_enemies(object_controller);

        if self.player.entity.position.x < self.offset.x - 8 {
            let (alive, damaged) = self.player.damage();
            if !alive {
                state = GameStatus::Lost;
            }
            if damaged {
                sfx.player_hurt();
                self.shake_time += 20;
            }
        }

        let mut this_frame_offset = self.offset;
        if self.shake_time > 0 {
            let size = self.shake_time.min(4) as i32;
            let offset: Vector2D<Number> = (
                Number::from_raw(rng::gen()) % size - Number::new(size) / 2,
                Number::from_raw(rng::gen()) % size - Number::new(size) / 2,
            )
                .into();
            this_frame_offset += offset;
            self.shake_time -= 1;
        }

        let this_frame_offset = this_frame_offset.floor().into();

        self.input.update();
        if let UpdateInstruction::CreateParticle(data, position) =
            self.player
                .update(object_controller, &self.input, &self.level, sfx)
        {
            let new_particle = Particle::new(object_controller, data, position);

            self.particles.insert(new_particle);
        }

        let mut remove = Vec::new();
        for (idx, enemy) in self.enemies.iter_mut() {
            if enemy.entity.position.x < self.offset.x - 8 {
                remove.push(idx);
                continue;
            }

            match enemy.update(object_controller, &self.player, &self.level, sfx) {
                UpdateInstruction::Remove => {
                    remove.push(idx);
                }
                UpdateInstruction::HealPlayerAndRemove => {
                    self.player.heal();
                    sfx.player_heal();
                    remove.push(idx);
                }
                UpdateInstruction::HealBossAndRemove => {}
                UpdateInstruction::DamagePlayer => {
                    let (alive, damaged) = self.player.damage();
                    if !alive {
                        state = GameStatus::Lost;
                    }
                    if damaged {
                        sfx.player_hurt();
                        self.shake_time += 20;
                    }
                }
                UpdateInstruction::CreateParticle(data, position) => {
                    let new_particle = Particle::new(object_controller, data, position);
                    self.particles.insert(new_particle);
                }
                UpdateInstruction::None => {}
            }
            enemy
                .entity
                .commit_with_fudge(this_frame_offset, (0, 0).into());
        }

        self.player.commit(this_frame_offset);
        self.boss.commit(this_frame_offset);

        let background_offset = (this_frame_offset.floor().x, 8).into();

        self.level.background.set_pos(vram, background_offset);
        self.level.foreground.set_pos(vram, background_offset);
        self.level.clouds.set_pos(vram, background_offset / 4);

        for i in remove {
            self.enemies.remove(i);
        }

        let mut remove = Vec::with_capacity(10);

        for (idx, particle) in self.particles.iter_mut() {
            match particle.update(object_controller, &self.player, &self.level) {
                UpdateInstruction::Remove => remove.push(idx),
                UpdateInstruction::HealBossAndRemove => {
                    sfx.sunrise();
                    let location = match &self.boss {
                        BossState::Active(b) => b.entity.position,
                        _ => unreachable!(),
                    };
                    self.boss =
                        BossState::Following(FollowingBoss::new(object_controller, location));
                    self.move_state = MoveState::FollowingPlayer;
                    remove.push(idx);
                }
                UpdateInstruction::HealPlayerAndRemove => {
                    self.player.heal();
                    sfx.player_heal();
                    remove.push(idx);
                }
                UpdateInstruction::DamagePlayer => {
                    let (alive, damaged) = self.player.damage();
                    if !alive {
                        state = GameStatus::Lost;
                    }
                    if damaged {
                        sfx.player_hurt();
                        self.shake_time += 20;
                    }
                }
                UpdateInstruction::CreateParticle(_, _) => {}
                UpdateInstruction::None => {}
            }
            particle
                .entity
                .commit_with_fudge(this_frame_offset, (0, 0).into());
        }

        for i in remove {
            self.particles.remove(i);
        }

        self.frame_count += 1;
        if let GameStatus::Lost = state {
            match self.boss {
                BossState::Active(_) => GameStatus::RespawnAtBoss,
                _ => GameStatus::Lost,
            }
        } else {
            state
        }
    }

    fn load_enemies(&mut self, object_controller: &'a OamManaged) {
        if self.slime_load < self.level.slime_spawns.len() {
            for (idx, slime_spawn) in self
                .level
                .slime_spawns
                .iter()
                .enumerate()
                .skip(self.slime_load)
            {
                if slime_spawn.0 as i32 > self.offset.x.floor() + 300 {
                    break;
                }
                self.slime_load = idx + 1;
                let mut slime = Enemy::new(object_controller, EnemyData::Slime(SlimeData::new()));
                slime.entity.position = (slime_spawn.0 as i32, slime_spawn.1 as i32 - 7).into();
                self.enemies.insert(slime);
            }
        }
        if self.bat_load < self.level.bat_spawns.len() {
            for (idx, bat_spawn) in self.level.bat_spawns.iter().enumerate().skip(self.bat_load) {
                if bat_spawn.0 as i32 > self.offset.x.floor() + 300 {
                    break;
                }
                self.bat_load = idx + 1;
                let mut bat = Enemy::new(object_controller, EnemyData::Bat(BatData::new()));
                bat.entity.position = (bat_spawn.0 as i32, bat_spawn.1 as i32).into();
                self.enemies.insert(bat);
            }
        }
        if self.emu_load < self.level.emu_spawns.len() {
            for (idx, emu_spawn) in self.level.emu_spawns.iter().enumerate().skip(self.emu_load) {
                if emu_spawn.0 as i32 > self.offset.x.floor() + 300 {
                    break;
                }
                self.emu_load = idx + 1;
                let mut emu = Enemy::new(object_controller, EnemyData::Emu(EmuData::new()));
                emu.entity.position = (emu_spawn.0 as i32, emu_spawn.1 as i32 - 7).into();
                self.enemies.insert(emu);
            }
        }
    }

    fn update_sunrise(vram: &mut VRamManager, time: u16) {
        let mut modified_palette = background::PALETTES[0].clone();

        let a = modified_palette.colour(0);
        let b = modified_palette.colour(1);

        modified_palette.update_colour(0, interpolate_colour(a, 17982, time, 120));
        modified_palette.update_colour(1, interpolate_colour(b, 22427, time, 120));

        let modified_palettes = [modified_palette];

        vram.set_background_palettes(&modified_palettes);
    }

    fn update_fade_out(vram: &mut VRamManager, time: u16) {
        let mut modified_palette = background::PALETTES[0].clone();

        let c = modified_palette.colour(2);

        modified_palette.update_colour(0, interpolate_colour(17982, 0x7FFF, time, 600));
        modified_palette.update_colour(1, interpolate_colour(22427, 0x7FFF, time, 600));
        modified_palette.update_colour(2, interpolate_colour(c, 0x7FFF, time, 600));

        let modified_palettes = [modified_palette];

        vram.set_background_palettes(&modified_palettes);
    }

    fn new(object: &'a OamManaged<'a>, level: Level<'a>, start_at_boss: bool) -> Self {
        let mut player = Player::new(object);
        let mut offset = (8, 8).into();
        if start_at_boss {
            player.entity.position = (133 * 8, 10 * 8).into();
            offset = (130 * 8, 8).into();
        }
        Self {
            player,
            input: ButtonController::new(),
            frame_count: 0,
            level,
            offset,
            shake_time: 0,

            enemies: Arena::with_capacity(100),
            slime_load: 0,
            bat_load: 0,
            emu_load: 0,
            particles: Arena::with_capacity(30),
            boss: BossState::NotSpawned,
            move_state: MoveState::Advancing,
            sunrise_timer: 0,
            fade_count: 0,
        }
    }
}

fn game_with_level(gba: &mut agb::Gba) {
    let vblank = agb::interrupt::VBlank::get();
    vblank.wait_for_vblank();

    let mut mixer = gba.mixer.mixer(Frequency::Hz18157);
    mixer.enable();

    let mut sfx = sfx::Sfx::new(&mut mixer);
    sfx.purple_night();

    let mut start_at_boss = false;

<<<<<<< HEAD
    loop {
        let (background, mut vram) = gba.display.video.tiled0();

        vram.set_background_palettes(background::PALETTES);

        let tileset = TileSet::new(background::background.tiles, TileFormat::FourBpp);

        let object = gba.display.object.get_managed();
=======
    let (background, mut vram) = gba.display.video.tiled0();
    vram.set_background_palettes(background::PALETTES);
    let tileset = TileSet::new(background::background.tiles, TileFormat::FourBpp);
    let object = gba.display.object.get();
>>>>>>> 06db23d5

    loop {
        let backdrop = InfiniteScrolledMap::new(
            background.background(
                Priority::P2,
                RegularBackgroundSize::Background32x32,
                TileFormat::FourBpp,
            ),
            Box::new(|pos| {
                (
                    &tileset,
                    TileSetting::from_raw(
                        *tilemap::BACKGROUND_MAP
                            .get((pos.x + tilemap::WIDTH * pos.y) as usize)
                            .unwrap_or(&0),
                    ),
                )
            }),
        );

        let foreground = InfiniteScrolledMap::new(
            background.background(
                Priority::P0,
                RegularBackgroundSize::Background32x32,
                TileFormat::FourBpp,
            ),
            Box::new(|pos| {
                (
                    &tileset,
                    TileSetting::from_raw(
                        *tilemap::FOREGROUND_MAP
                            .get((pos.x + tilemap::WIDTH * pos.y) as usize)
                            .unwrap_or(&0),
                    ),
                )
            }),
        );

        let clouds = InfiniteScrolledMap::new(
            background.background(
                Priority::P3,
                RegularBackgroundSize::Background32x32,
                TileFormat::FourBpp,
            ),
            Box::new(|pos| {
                (
                    &tileset,
                    TileSetting::from_raw(
                        *tilemap::CLOUD_MAP
                            .get((pos.x + tilemap::WIDTH * pos.y) as usize)
                            .unwrap_or(&0),
                    ),
                )
            }),
        );

        let start_pos = if start_at_boss {
            (130 * 8, 8).into()
        } else {
            (8, 8).into()
        };

        let mut game = Game::new(
            &object,
            Level::load_level(backdrop, foreground, clouds, start_pos, &mut vram, &mut sfx),
            start_at_boss,
        );

        start_at_boss = loop {
            sfx.frame();
            vblank.wait_for_vblank();
            game.level.background.commit(&mut vram);
            game.level.foreground.commit(&mut vram);
            game.level.clouds.commit(&mut vram);
            object.commit();
            match game.advance_frame(&object, &mut vram, &mut sfx) {
                GameStatus::Continue => {}
                GameStatus::Lost => {
                    break false;
                }
                GameStatus::RespawnAtBoss => {
                    break true;
                }
            }

            let _ = rng::gen(); // advance RNG to make it less predictable between runs
        };

        game.clear(&mut vram);
    }
}

mod tilemap {
    include!(concat!(env!("OUT_DIR"), "/tilemap.rs"));
}

pub fn main(mut gba: agb::Gba) -> ! {
    loop {
        game_with_level(&mut gba);
    }
}

fn ping_pong(i: u16, n: u16) -> u16 {
    let cycle = 2 * (n - 1);
    let i = i % cycle;
    if i >= n {
        cycle - i
    } else {
        i
    }
}

fn interpolate_colour(initial: u16, destination: u16, time_so_far: u16, total_time: u16) -> u16 {
    const MASK: u16 = 0b11111;
    fn to_components(c: u16) -> [u16; 3] {
        [c & MASK, (c >> 5) & MASK, (c >> 10) & MASK]
    }

    let initial_rgb = to_components(initial);
    let destination_rgb = to_components(destination);
    let mut colour = 0;

    for (i, c) in initial_rgb
        .iter()
        .zip(destination_rgb)
        .map(|(a, b)| (b - a) * time_so_far / total_time + a)
        .enumerate()
    {
        colour |= (c & MASK) << (i * 5);
    }
    colour
}<|MERGE_RESOLUTION|>--- conflicted
+++ resolved
@@ -164,14 +164,8 @@
 }
 
 impl<'a> Entity<'a> {
-<<<<<<< HEAD
-    fn new(object_controller: &'a OamManaged, collision_mask: Rect<u16>) -> Self {
+    fn new(object_controller: &'a OamManaged, collision_mask: Rect<Number>) -> Self {
         let mut sprite = object_controller.object_sprite(LONG_SWORD_IDLE.sprite(0));
-=======
-    fn new(object_controller: &'a ObjectController, collision_mask: Rect<Number>) -> Self {
-        let s = object_controller.sprite(LONG_SWORD_IDLE.sprite(0));
-        let mut sprite = object_controller.object(s);
->>>>>>> 06db23d5
         sprite.set_priority(Priority::P1);
         Entity {
             sprite,
@@ -528,18 +522,9 @@
 }
 
 impl<'a> Player<'a> {
-<<<<<<< HEAD
     fn new(object_controller: &'a OamManaged<'_>) -> Player<'a> {
-        let mut entity = Entity::new(
-            object_controller,
-            Rect::new((0_u16, 0_u16).into(), (4_u16, 12_u16).into()),
-        );
+        let mut entity = Entity::new(object_controller, Rect::new((0, 1).into(), (5, 10).into()));
         let s = object_controller.get_sprite(LONG_SWORD_IDLE.sprite(0));
-=======
-    fn new(object_controller: &'a ObjectController<'a>) -> Player {
-        let mut entity = Entity::new(object_controller, Rect::new((0, 1).into(), (5, 10).into()));
-        let s = object_controller.sprite(LONG_SWORD_IDLE.sprite(0));
->>>>>>> 06db23d5
         entity.sprite.set_sprite(s);
         entity.sprite.show();
         entity.position = (144, 0).into();
@@ -1610,16 +1595,8 @@
 }
 
 impl<'a> FollowingBoss<'a> {
-<<<<<<< HEAD
     fn new(object_controller: &'a OamManaged, position: Vector2D<Number>) -> Self {
-        let mut entity = Entity::new(
-            object_controller,
-            Rect::new((0_u16, 0_u16).into(), (0_u16, 0_u16).into()),
-        );
-=======
-    fn new(object_controller: &'a ObjectController, position: Vector2D<Number>) -> Self {
         let mut entity = Entity::new(object_controller, Rect::new((0, 0).into(), (0, 0).into()));
->>>>>>> 06db23d5
         entity.position = position;
 
         Self {
@@ -1699,16 +1676,8 @@
 }
 
 impl<'a> Boss<'a> {
-<<<<<<< HEAD
     fn new(object_controller: &'a OamManaged, screen_coords: Vector2D<Number>) -> Self {
-        let mut entity = Entity::new(
-            object_controller,
-            Rect::new((0_u16, 0_u16).into(), (28_u16, 28_u16).into()),
-        );
-=======
-    fn new(object_controller: &'a ObjectController, screen_coords: Vector2D<Number>) -> Self {
         let mut entity = Entity::new(object_controller, Rect::new((0, 0).into(), (28, 28).into()));
->>>>>>> 06db23d5
         entity.position = screen_coords + (144, 136).into();
         Self {
             entity,
@@ -2223,21 +2192,10 @@
 
     let mut start_at_boss = false;
 
-<<<<<<< HEAD
-    loop {
-        let (background, mut vram) = gba.display.video.tiled0();
-
-        vram.set_background_palettes(background::PALETTES);
-
-        let tileset = TileSet::new(background::background.tiles, TileFormat::FourBpp);
-
-        let object = gba.display.object.get_managed();
-=======
     let (background, mut vram) = gba.display.video.tiled0();
     vram.set_background_palettes(background::PALETTES);
     let tileset = TileSet::new(background::background.tiles, TileFormat::FourBpp);
-    let object = gba.display.object.get();
->>>>>>> 06db23d5
+    let object = gba.display.object.get_managed();
 
     loop {
         let backdrop = InfiniteScrolledMap::new(
